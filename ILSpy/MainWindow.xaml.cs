﻿// Copyright (c) 2011 AlphaSierraPapa for the SharpDevelop Team
// 
// Permission is hereby granted, free of charge, to any person obtaining a copy of this
// software and associated documentation files (the "Software"), to deal in the Software
// without restriction, including without limitation the rights to use, copy, modify, merge,
// publish, distribute, sublicense, and/or sell copies of the Software, and to permit persons
// to whom the Software is furnished to do so, subject to the following conditions:
// 
// The above copyright notice and this permission notice shall be included in all copies or
// substantial portions of the Software.
// 
// THE SOFTWARE IS PROVIDED "AS IS", WITHOUT WARRANTY OF ANY KIND, EXPRESS OR IMPLIED,
// INCLUDING BUT NOT LIMITED TO THE WARRANTIES OF MERCHANTABILITY, FITNESS FOR A PARTICULAR
// PURPOSE AND NONINFRINGEMENT. IN NO EVENT SHALL THE AUTHORS OR COPYRIGHT HOLDERS BE LIABLE
// FOR ANY CLAIM, DAMAGES OR OTHER LIABILITY, WHETHER IN AN ACTION OF CONTRACT, TORT OR
// OTHERWISE, ARISING FROM, OUT OF OR IN CONNECTION WITH THE SOFTWARE OR THE USE OR OTHER
// DEALINGS IN THE SOFTWARE.

using System;
using System.Collections.Generic;
using System.Collections.Specialized;
using System.ComponentModel;
using System.ComponentModel.Composition;
using System.Diagnostics;
using System.IO;
using System.Linq;
using System.Threading.Tasks;
using System.Windows;
using System.Windows.Controls;
using System.Windows.Input;
using System.Windows.Interop;
using System.Windows.Media;
using System.Windows.Media.Imaging;


using ICSharpCode.Decompiler;
using ICSharpCode.ILSpy.TextView;
using ICSharpCode.ILSpy.TreeNodes;
using ICSharpCode.ILSpy.TreeNodes.Analyzer;
using ICSharpCode.ILSpy.XmlDoc;
using ICSharpCode.TreeView;
using ICSharpCode.ILSpy.Debugger;
using ICSharpCode.ILSpy.Debugger.Services;
using Microsoft.Win32;
using Mono.Cecil;

namespace ICSharpCode.ILSpy
{
	/// <summary>
	/// The main window of the application.
	/// </summary>
	partial class MainWindow : Window
	{
		NavigationHistory<NavigationState> history = new NavigationHistory<NavigationState>();
		ILSpySettings spySettings;
		internal SessionSettings sessionSettings;
		AssemblyListManager assemblyListManager;
		AssemblyList assemblyList;
		AssemblyListTreeNode assemblyListTreeNode;
		
		[Import]
		DecompilerTextView decompilerTextView = null;
		
		static MainWindow instance;
		
		public static MainWindow Instance {
			get { return instance; }
		}
		
		public MainWindow()
		{
			instance = this;
			spySettings = ILSpySettings.Load();
			this.sessionSettings = new SessionSettings(spySettings);
			this.assemblyListManager = new AssemblyListManager(spySettings);
			
			this.Icon = new BitmapImage(new Uri("pack://application:,,,/ILSpy;component/images/ILSpy.ico"));
			
			this.DataContext = sessionSettings;
			this.Left = sessionSettings.WindowBounds.Left;
			this.Top = sessionSettings.WindowBounds.Top;
			this.Width = sessionSettings.WindowBounds.Width;
			this.Height = sessionSettings.WindowBounds.Height;
			// TODO: validate bounds (maybe a monitor was removed...)
			this.WindowState = sessionSettings.WindowState;
			
			InitializeComponent();
			App.CompositionContainer.ComposeParts(this);
			mainPane.Content = decompilerTextView;
			
			if (sessionSettings.SplitterPosition > 0 && sessionSettings.SplitterPosition < 1) {
				leftColumn.Width = new GridLength(sessionSettings.SplitterPosition, GridUnitType.Star);
				rightColumn.Width = new GridLength(1 - sessionSettings.SplitterPosition, GridUnitType.Star);
			}
			sessionSettings.FilterSettings.PropertyChanged += filterSettings_PropertyChanged;
			
			InitMainMenu();
			InitToolbar();
			ContextMenuProvider.Add(treeView);
			
			this.Loaded += new RoutedEventHandler(MainWindow_Loaded);
		}
		
		#region Toolbar extensibility
		[ImportMany("ToolbarCommand", typeof(ICommand))]
		Lazy<ICommand, IToolbarCommandMetadata>[] toolbarCommands = null;
		
		void InitToolbar()
		{
			int navigationPos = 0;
			int openPos = 1;
			foreach (var commandGroup in toolbarCommands.OrderBy(c => c.Metadata.ToolbarOrder).GroupBy(c => c.Metadata.ToolbarCategory)) {
				if (commandGroup.Key == "Navigation") {
					foreach (var command in commandGroup) {
						toolBar.Items.Insert(navigationPos++, MakeToolbarItem(command));
						openPos++;
					}
				} else if (commandGroup.Key == "Open") {
					foreach (var command in commandGroup) {
						toolBar.Items.Insert(openPos++, MakeToolbarItem(command));
					}
				} else {
					toolBar.Items.Add(new Separator());
					foreach (var command in commandGroup) {
						toolBar.Items.Add(MakeToolbarItem(command));
					}
				}
			}
			
		}
		
		Button MakeToolbarItem(Lazy<ICommand, IToolbarCommandMetadata> command)
		{
			return new Button {
				Command = CommandWrapper.Unwrap(command.Value),
				ToolTip = command.Metadata.ToolTip,
				Tag = command.Metadata.Tag,
				Content = new Image {
					Width = 16,
					Height = 16,
					Source = Images.LoadImage(command.Value, command.Metadata.ToolbarIcon)
				}
			};
		}
		#endregion
		
		#region Main Menu extensibility
		[ImportMany("MainMenuCommand", typeof(ICommand))]
		Lazy<ICommand, IMainMenuCommandMetadata>[] mainMenuCommands = null;
		
		void InitMainMenu()
		{
			foreach (var topLevelMenu in mainMenuCommands.OrderBy(c => c.Metadata.MenuOrder).GroupBy(c => c.Metadata.Menu)) {
				var topLevelMenuItem = mainMenu.Items.OfType<MenuItem>().FirstOrDefault(m => (m.Header as string) == topLevelMenu.Key);
				foreach (var category in topLevelMenu.GroupBy(c => c.Metadata.MenuCategory)) {
					if (topLevelMenuItem == null) {
						topLevelMenuItem = new MenuItem();
						topLevelMenuItem.Header = topLevelMenu.Key;
						mainMenu.Items.Add(topLevelMenuItem);
					} else if (topLevelMenuItem.Items.Count > 0) {
						topLevelMenuItem.Items.Add(new Separator());
					}
					foreach (var entry in category) {
						MenuItem menuItem = new MenuItem();
						menuItem.Command = CommandWrapper.Unwrap(entry.Value);
						if (!string.IsNullOrEmpty(entry.Metadata.Header))
							menuItem.Header = entry.Metadata.Header;
						if (!string.IsNullOrEmpty(entry.Metadata.MenuIcon)) {
							menuItem.Icon = new Image {
								Width = 16,
								Height = 16,
								Source = Images.LoadImage(entry.Value, entry.Metadata.MenuIcon)
							};
						}
						
						menuItem.IsEnabled = entry.Metadata.IsEnabled;
						menuItem.InputGestureText = entry.Metadata.InputGestureText;
						topLevelMenuItem.Items.Add(menuItem);
					}
				}
			}
		}
		#endregion
		
		#region Message Hook
		protected override void OnSourceInitialized(EventArgs e)
		{
			base.OnSourceInitialized(e);
			HwndSource source = PresentationSource.FromVisual(this) as HwndSource;;
			if (source != null) {
				source.AddHook(WndProc);
			}
		}
		
		unsafe IntPtr WndProc(IntPtr hwnd, int msg, IntPtr wParam, IntPtr lParam, ref bool handled)
		{
			if (msg == NativeMethods.WM_COPYDATA) {
				CopyDataStruct* copyData = (CopyDataStruct*)lParam;
				string data = new string((char*)copyData->Buffer, 0, copyData->Size / sizeof(char));
				if (data.StartsWith("ILSpy:\r\n", StringComparison.Ordinal)) {
					data = data.Substring(8);
					List<string> lines = new List<string>();
					using (StringReader r = new StringReader(data)) {
						string line;
						while ((line = r.ReadLine()) != null)
							lines.Add(line);
					}
					var args = new CommandLineArguments(lines);
					if (HandleCommandLineArguments(args)) {
						HandleCommandLineArgumentsAfterShowList(args);
						handled = true;
						return (IntPtr)1;
					}
				}
			}
			return IntPtr.Zero;
		}
		#endregion
		
		public AssemblyList CurrentAssemblyList {
			get { return assemblyList; }
		}
		
		List<LoadedAssembly> commandLineLoadedAssemblies = new List<LoadedAssembly>();
		
		bool HandleCommandLineArguments(CommandLineArguments args)
		{
			foreach (string file in args.AssembliesToLoad) {
				commandLineLoadedAssemblies.Add(assemblyList.OpenAssembly(file));
			}
			if (args.Language != null)
				sessionSettings.FilterSettings.Language = Languages.GetLanguage(args.Language);
			return true;
		}
		
		void HandleCommandLineArgumentsAfterShowList(CommandLineArguments args)
		{
			if (args.NavigateTo != null) {
				bool found = false;
				foreach (LoadedAssembly asm in commandLineLoadedAssemblies) {
					AssemblyDefinition def = asm.AssemblyDefinition;
					if (def != null) {
						MemberReference mr = XmlDocKeyProvider.FindMemberByKey(def.MainModule, args.NavigateTo);
						if (mr != null) {
							found = true;
							JumpToReference(mr);
							break;
						}
					}
				}
				if (!found) {
					AvalonEditTextOutput output = new AvalonEditTextOutput();
					output.Write("Cannot find " + args.NavigateTo);
					decompilerTextView.Show(output);
				}
			}
			commandLineLoadedAssemblies.Clear(); // clear references once we don't need them anymore
		}
		
		void MainWindow_Loaded(object sender, RoutedEventArgs e)
		{
			ILSpySettings spySettings = this.spySettings;
			this.spySettings = null;
			
			// Load AssemblyList only in Loaded event so that WPF is initialized before we start the CPU-heavy stuff.
			// This makes the UI come up a bit faster.
			this.assemblyList = assemblyListManager.LoadList(spySettings, sessionSettings.ActiveAssemblyList);
			
			HandleCommandLineArguments(App.CommandLineArguments);
			
			if (assemblyList.GetAssemblies().Length == 0
			    && assemblyList.ListName == AssemblyListManager.DefaultListName)
			{
				LoadInitialAssemblies();
			}
			
			ShowAssemblyList(this.assemblyList);
			
			HandleCommandLineArgumentsAfterShowList(App.CommandLineArguments);
			
			if (App.CommandLineArguments.NavigateTo == null) {
				SharpTreeNode node = FindNodeByPath(sessionSettings.ActiveTreeViewPath, true);
				if (node != null) {
					SelectNode(node);
					
					// only if not showing the about page, perform the update check:
					ShowMessageIfUpdatesAvailableAsync(spySettings);
				} else {
					AboutPage.Display(decompilerTextView);
				}
			}
		}
		
		#region Update Check
		string updateAvailableDownloadUrl;
		
		void ShowMessageIfUpdatesAvailableAsync(ILSpySettings spySettings)
		{
			AboutPage.CheckForUpdatesIfEnabledAsync(spySettings).ContinueWith(
				delegate (Task<string> task) {
					if (task.Result != null) {
						updateAvailableDownloadUrl = task.Result;
						updateAvailablePanel.Visibility = Visibility.Visible;
					}
				},
				TaskScheduler.FromCurrentSynchronizationContext()
			);
		}
		
		void updateAvailablePanelCloseButtonClick(object sender, RoutedEventArgs e)
		{
			updateAvailablePanel.Visibility = Visibility.Collapsed;
		}
		
		void downloadUpdateButtonClick(object sender, RoutedEventArgs e)
		{
			Process.Start(updateAvailableDownloadUrl);
		}
		#endregion
		
		void ShowAssemblyList(AssemblyList assemblyList)
		{
			history.Clear();
			this.assemblyList = assemblyList;
			
			assemblyList.assemblies.CollectionChanged += assemblyList_Assemblies_CollectionChanged;
			
			assemblyListTreeNode = new AssemblyListTreeNode(assemblyList);
			assemblyListTreeNode.FilterSettings = sessionSettings.FilterSettings.Clone();
			assemblyListTreeNode.Select = node => SelectNode(node);
			treeView.Root = assemblyListTreeNode;
			
			if (assemblyList.ListName == AssemblyListManager.DefaultListName)
				this.Title = "ILSpy";
			else
				this.Title = "ILSpy - " + assemblyList.ListName;
		}

		void assemblyList_Assemblies_CollectionChanged(object sender, NotifyCollectionChangedEventArgs e)
		{
			if (e.OldItems != null)
				foreach (LoadedAssembly asm in e.OldItems)
					history.RemoveAll(n => n.TreeNodes.Any(nd => nd.AncestorsAndSelf().OfType<AssemblyTreeNode>().Any(a => a.LoadedAssembly == asm)));
		}
		
		void LoadInitialAssemblies()
		{
			// Called when loading an empty assembly list; so that
			// the user can see something initially.
			System.Reflection.Assembly[] initialAssemblies = {
				typeof(object).Assembly,
				typeof(Uri).Assembly,
				typeof(System.Linq.Enumerable).Assembly,
				typeof(System.Xml.XmlDocument).Assembly,
				typeof(System.Windows.Markup.MarkupExtension).Assembly,
				typeof(System.Windows.Rect).Assembly,
				typeof(System.Windows.UIElement).Assembly,
				typeof(System.Windows.FrameworkElement).Assembly,
				typeof(ICSharpCode.TreeView.SharpTreeView).Assembly,
				typeof(Mono.Cecil.AssemblyDefinition).Assembly,
				typeof(ICSharpCode.AvalonEdit.TextEditor).Assembly,
				typeof(ICSharpCode.Decompiler.Ast.AstBuilder).Assembly,
				typeof(MainWindow).Assembly
			};
			foreach (System.Reflection.Assembly asm in initialAssemblies)
				assemblyList.OpenAssembly(asm.Location);
		}

		void filterSettings_PropertyChanged(object sender, PropertyChangedEventArgs e)
		{
			RefreshTreeViewFilter();
			if (e.PropertyName == "Language") {
				DecompileSelectedNodes();
			}
		}
		
		public void RefreshTreeViewFilter()
		{
			// filterSettings is mutable; but the ILSpyTreeNode filtering assumes that filter settings are immutable.
			// Thus, the main window will use one mutable instance (for data-binding), and assign a new clone to the ILSpyTreeNodes whenever the main
			// mutable instance changes.
			if (assemblyListTreeNode != null)
				assemblyListTreeNode.FilterSettings = sessionSettings.FilterSettings.Clone();
		}
		
		internal AssemblyListTreeNode AssemblyListTreeNode {
			get { return assemblyListTreeNode; }
		}
		
		#region Node Selection
		internal void SelectNode(SharpTreeNode obj)
		{
			if (obj != null) {
				// Set both the selection and focus to ensure that keyboard navigation works as expected.
				treeView.FocusNode(obj);
				treeView.SelectedItem = obj;
			}
		}
		
		/// <summary>
		/// Retrieves a node using the .ToString() representations of its ancestors.
		/// </summary>
		SharpTreeNode FindNodeByPath(string[] path, bool returnBestMatch)
		{
			if (path == null)
				return null;
			SharpTreeNode node = treeView.Root;
			SharpTreeNode bestMatch = node;
			foreach (var element in path) {
				if (node == null)
					break;
				bestMatch = node;
				node.EnsureLazyChildren();
				node = node.Children.FirstOrDefault(c => c.ToString() == element);
			}
			if (returnBestMatch)
				return node ?? bestMatch;
			else
				return node;
		}
		
		/// <summary>
		/// Gets the .ToString() representation of the node's ancestors.
		/// </summary>
		string[] GetPathForNode(SharpTreeNode node)
		{
			if (node == null)
				return null;
			List<string> path = new List<string>();
			while (node.Parent != null) {
				path.Add(node.ToString());
				node = node.Parent;
			}
			path.Reverse();
			return path.ToArray();
		}
		
		public void JumpToReference(object reference)
		{
			if (reference is TypeReference) {
				SelectNode(assemblyListTreeNode.FindTypeNode(((TypeReference)reference).Resolve()));
			} else if (reference is MethodReference) {
				SelectNode(assemblyListTreeNode.FindMethodNode(((MethodReference)reference).Resolve()));
			} else if (reference is FieldReference) {
				SelectNode(assemblyListTreeNode.FindFieldNode(((FieldReference)reference).Resolve()));
			} else if (reference is PropertyReference) {
				SelectNode(assemblyListTreeNode.FindPropertyNode(((PropertyReference)reference).Resolve()));
			} else if (reference is EventReference) {
				SelectNode(assemblyListTreeNode.FindEventNode(((EventReference)reference).Resolve()));
			} else if (reference is AssemblyDefinition) {
				SelectNode(assemblyListTreeNode.FindAssemblyNode((AssemblyDefinition)reference));
			} else if (reference is Mono.Cecil.Cil.OpCode) {
				string link = "http://msdn.microsoft.com/library/system.reflection.emit.opcodes." + ((Mono.Cecil.Cil.OpCode)reference).Code.ToString().ToLowerInvariant() + ".aspx";
				try {
					Process.Start(link);
				} catch {
					
				}
			}
		}
		#endregion
		
		#region Open/Refresh
		void OpenCommandExecuted(object sender, ExecutedRoutedEventArgs e)
		{
			e.Handled = true;
			OpenFileDialog dlg = new OpenFileDialog();
			dlg.Filter = ".NET assemblies|*.dll;*.exe|All files|*.*";
			dlg.Multiselect = true;
			dlg.RestoreDirectory = true;
			if (dlg.ShowDialog() == true) {
				OpenFiles(dlg.FileNames);
			}
		}
		
		public void OpenFiles(string[] fileNames, bool focusNode = true)
		{
			if (fileNames == null)
				throw new ArgumentNullException("fileNames");
			
			if (focusNode)
				treeView.UnselectAll();
			
			SharpTreeNode lastNode = null;
			foreach (string file in fileNames) {
				var asm = assemblyList.OpenAssembly(file);
				if (asm != null) {
					var node = assemblyListTreeNode.FindAssemblyNode(asm);
					if (node != null && focusNode) {
						treeView.SelectedItems.Add(node);
						lastNode = node;
					}
				}
				if (lastNode != null && focusNode)
					treeView.FocusNode(lastNode);
			}
		}
		
		void RefreshCommandExecuted(object sender, ExecutedRoutedEventArgs e)
		{
			if (!DebuggerService.CurrentDebugger.IsDebugging) {
				e.Handled = true;
				var path = GetPathForNode(treeView.SelectedItem as SharpTreeNode);
				ShowAssemblyList(assemblyListManager.LoadList(ILSpySettings.Load(), assemblyList.ListName));
				SelectNode(FindNodeByPath(path, true));
			}
		}
		
<<<<<<< HEAD
=======
		void SearchCommandExecuted(object sender, ExecutedRoutedEventArgs e)
		{
			SearchPane.Instance.Show();
		}
>>>>>>> 0643510e
		#endregion
		
		#region Decompile (TreeView_SelectionChanged)
		void TreeView_SelectionChanged(object sender, SelectionChangedEventArgs e)
		{
			DecompileSelectedNodes();
		}

		private bool ignoreDecompilationRequests;

		private void DecompileSelectedNodes(DecompilerTextViewState state = null, bool recordHistory = true)
		{
			if (ignoreDecompilationRequests)
				return;

			if (recordHistory)
				history.Record(new NavigationState(treeView.SelectedItems.OfType<SharpTreeNode>(), decompilerTextView.GetState()));

			if (treeView.SelectedItems.Count == 1) {
				ILSpyTreeNode node = treeView.SelectedItem as ILSpyTreeNode;
				if (node != null && node.View(decompilerTextView))
					return;
			}
			decompilerTextView.Decompile(this.CurrentLanguage, this.SelectedNodes, new DecompilationOptions() { TextViewState = state });
		}
		
		void SaveCommandExecuted(object sender, ExecutedRoutedEventArgs e)
		{
			if (this.SelectedNodes.Count() == 1) {
				if (this.SelectedNodes.Single().Save(this.TextView))
					return;
			}
			this.TextView.SaveToDisk(this.CurrentLanguage,
			                         this.SelectedNodes,
			                         new DecompilationOptions() { FullDecompilation = true });
		}
		
		public void RefreshDecompiledView()
		{
			DecompileSelectedNodes();
		}
		
		public DecompilerTextView TextView {
			get { return decompilerTextView; }
		}
		
		public Language CurrentLanguage {
			get {
				return sessionSettings.FilterSettings.Language;
			}
		}
		
		public IEnumerable<ILSpyTreeNode> SelectedNodes {
			get {
				return treeView.GetTopLevelSelection().OfType<ILSpyTreeNode>();
			}
		}
		#endregion
		
		#region Back/Forward navigation
		void BackCommandCanExecute(object sender, CanExecuteRoutedEventArgs e)
		{
			e.Handled = true;
			e.CanExecute = history.CanNavigateBack;
		}
		
		void BackCommandExecuted(object sender, ExecutedRoutedEventArgs e)
		{
			if (history.CanNavigateBack) {
				e.Handled = true;
				NavigateHistory(false);
			}
		}
		
		void ForwardCommandCanExecute(object sender, CanExecuteRoutedEventArgs e)
		{
			e.Handled = true;
			e.CanExecute = history.CanNavigateForward;
		}
		
		void ForwardCommandExecuted(object sender, ExecutedRoutedEventArgs e)
		{
			if (history.CanNavigateForward) {
				e.Handled = true;
				NavigateHistory(true);
			}
		}

		void NavigateHistory(bool forward)
		{
			var combinedState = new NavigationState(treeView.SelectedItems.OfType<SharpTreeNode>(), decompilerTextView.GetState());
			history.Record(combinedState, replace: true, clearForward: false);
			var newState = forward ? history.GoForward() : history.GoBack();

			ignoreDecompilationRequests = true;
			treeView.SelectedItems.Clear();
			foreach (var node in newState.TreeNodes)
			{
				treeView.SelectedItems.Add(node);
			}
			if (newState.TreeNodes.Any())
				treeView.FocusNode(newState.TreeNodes.First());
			ignoreDecompilationRequests = false;
			DecompileSelectedNodes(newState.ViewState, false);
		}

		#endregion
		
		protected override void OnStateChanged(EventArgs e)
		{
			base.OnStateChanged(e);
			// store window state in settings only if it's not minimized
			if (this.WindowState != System.Windows.WindowState.Minimized)
				sessionSettings.WindowState = this.WindowState;
		}
		
		protected override void OnClosing(CancelEventArgs e)
		{
			base.OnClosing(e);
			sessionSettings.ActiveAssemblyList = assemblyList.ListName;
			sessionSettings.ActiveTreeViewPath = GetPathForNode(treeView.SelectedItem as SharpTreeNode);
			sessionSettings.WindowBounds = this.RestoreBounds;
			sessionSettings.SplitterPosition = leftColumn.Width.Value / (leftColumn.Width.Value + rightColumn.Width.Value);
			if (topPane.Visibility == Visibility.Visible)
				sessionSettings.BottomPaneSplitterPosition = topPaneRow.Height.Value / (topPaneRow.Height.Value + textViewRow.Height.Value);
			if (bottomPane.Visibility == Visibility.Visible)
				sessionSettings.BottomPaneSplitterPosition = bottomPaneRow.Height.Value / (bottomPaneRow.Height.Value + textViewRow.Height.Value);
			sessionSettings.Save();
		}
		
		#region Top/Bottom Pane management
		public void ShowInTopPane(string title, object content)
		{
			topPaneRow.MinHeight = 100;
			if (sessionSettings.TopPaneSplitterPosition > 0 && sessionSettings.TopPaneSplitterPosition < 1) {
				textViewRow.Height = new GridLength(1 - sessionSettings.TopPaneSplitterPosition, GridUnitType.Star);
				topPaneRow.Height = new GridLength(sessionSettings.TopPaneSplitterPosition, GridUnitType.Star);
			}
			topPane.Title = title;
			topPane.Content = content;
			topPane.Visibility = Visibility.Visible;
		}
		
		void TopPane_CloseButtonClicked(object sender, EventArgs e)
		{
			sessionSettings.TopPaneSplitterPosition = topPaneRow.Height.Value / (topPaneRow.Height.Value + textViewRow.Height.Value);
			topPaneRow.MinHeight = 0;
			topPaneRow.Height = new GridLength(0);
			topPane.Visibility = Visibility.Collapsed;
			
			IPane pane = topPane.Content as IPane;
			topPane.Content = null;
			if (pane != null)
				pane.Closed();
		}
		
		public void ShowInBottomPane(string title, object content)
		{
			bottomPaneRow.MinHeight = 100;
			if (sessionSettings.BottomPaneSplitterPosition > 0 && sessionSettings.BottomPaneSplitterPosition < 1) {
				textViewRow.Height = new GridLength(1 - sessionSettings.BottomPaneSplitterPosition, GridUnitType.Star);
				bottomPaneRow.Height = new GridLength(sessionSettings.BottomPaneSplitterPosition, GridUnitType.Star);
			}
			bottomPane.Title = title;
			bottomPane.Content = content;
			bottomPane.Visibility = Visibility.Visible;
		}
		
		void BottomPane_CloseButtonClicked(object sender, EventArgs e)
		{
			sessionSettings.BottomPaneSplitterPosition = bottomPaneRow.Height.Value / (bottomPaneRow.Height.Value + textViewRow.Height.Value);
			bottomPaneRow.MinHeight = 0;
			bottomPaneRow.Height = new GridLength(0);
			bottomPane.Visibility = Visibility.Collapsed;
			
			IPane pane = bottomPane.Content as IPane;
			bottomPane.Content = null;
			if (pane != null)
				pane.Closed();
		}
		#endregion

		public void UnselectAll()
		{
			treeView.UnselectAll();
		}
		
		public void SetStatus(string status, Brush foreground)
		{
			this.StatusLabel.Foreground = foreground;
			this.StatusLabel.Text = status;
		}
	}
}<|MERGE_RESOLUTION|>--- conflicted
+++ resolved
@@ -506,13 +506,10 @@
 			}
 		}
 		
-<<<<<<< HEAD
-=======
 		void SearchCommandExecuted(object sender, ExecutedRoutedEventArgs e)
 		{
 			SearchPane.Instance.Show();
 		}
->>>>>>> 0643510e
 		#endregion
 		
 		#region Decompile (TreeView_SelectionChanged)
