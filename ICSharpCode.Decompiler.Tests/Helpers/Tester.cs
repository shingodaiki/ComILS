﻿// Copyright (c) 2015 Daniel Grunwald
// 
// Permission is hereby granted, free of charge, to any person obtaining a copy of this
// software and associated documentation files (the "Software"), to deal in the Software
// without restriction, including without limitation the rights to use, copy, modify, merge,
// publish, distribute, sublicense, and/or sell copies of the Software, and to permit persons
// to whom the Software is furnished to do so, subject to the following conditions:
// 
// The above copyright notice and this permission notice shall be included in all copies or
// substantial portions of the Software.
// 
// THE SOFTWARE IS PROVIDED "AS IS", WITHOUT WARRANTY OF ANY KIND, EXPRESS OR IMPLIED,
// INCLUDING BUT NOT LIMITED TO THE WARRANTIES OF MERCHANTABILITY, FITNESS FOR A PARTICULAR
// PURPOSE AND NONINFRINGEMENT. IN NO EVENT SHALL THE AUTHORS OR COPYRIGHT HOLDERS BE LIABLE
// FOR ANY CLAIM, DAMAGES OR OTHER LIABILITY, WHETHER IN AN ACTION OF CONTRACT, TORT OR
// OTHERWISE, ARISING FROM, OUT OF OR IN CONNECTION WITH THE SOFTWARE OR THE USE OR OTHER
// DEALINGS IN THE SOFTWARE.

using System;
using System.CodeDom.Compiler;
using System.Collections.Generic;
using System.Diagnostics;
using System.IO;
using System.Linq;
using System.Reflection.Metadata;
using System.Reflection.PortableExecutable;
using System.Text;
using System.Text.RegularExpressions;
using System.Threading;
using System.Threading.Tasks;
using ICSharpCode.Decompiler.CSharp;
using ICSharpCode.Decompiler.CSharp.OutputVisitor;
using ICSharpCode.Decompiler.CSharp.Transforms;
using ICSharpCode.Decompiler.Disassembler;
using ICSharpCode.Decompiler.Metadata;
using ICSharpCode.Decompiler.TypeSystem;
using Microsoft.CodeAnalysis;
using Microsoft.CodeAnalysis.CSharp;
using Microsoft.CSharp;
using NUnit.Framework;

namespace ICSharpCode.Decompiler.Tests.Helpers
{
	[Flags]
	public enum CSharpCompilerOptions
	{
		None,
		Optimize = 0x1,
		UseDebug = 0x2,
		Force32Bit = 0x4,
		Library = 0x8,
		UseRoslyn = 0x10,
		UseMcs = 0x20,
	}

	[Flags]
	public enum AssemblerOptions
	{
		None,
		UseDebug = 0x1,
		Force32Bit = 0x2,
		Library = 0x4,
		UseOwnDisassembler = 0x8,
	}

	public static partial class Tester
	{
		public static string AssembleIL(string sourceFileName, AssemblerOptions options = AssemblerOptions.UseDebug)
		{
			string ilasmPath = Path.Combine(Environment.GetEnvironmentVariable("windir"), @"Microsoft.NET\Framework\v4.0.30319\ilasm.exe");
			string outputFile = Path.Combine(Path.GetDirectoryName(sourceFileName), Path.GetFileNameWithoutExtension(sourceFileName));
			string otherOptions = " ";
			if (options.HasFlag(AssemblerOptions.Force32Bit)) {
				outputFile += ".32";
				otherOptions += "/32BitPreferred ";
			}
			if (options.HasFlag(AssemblerOptions.Library)) {
				outputFile += ".dll";
				otherOptions += "/dll ";
			} else {
				outputFile += ".exe";
				otherOptions += "/exe ";
			}
			
			
			if (options.HasFlag(AssemblerOptions.UseDebug)) {
				otherOptions += "/debug ";
			}
			
			ProcessStartInfo info = new ProcessStartInfo(ilasmPath);
			info.Arguments = $"/nologo {otherOptions}/output=\"{outputFile}\" \"{sourceFileName}\"";
			info.RedirectStandardError = true;
			info.RedirectStandardOutput = true;
			info.UseShellExecute = false;

			Process process = Process.Start(info);

			var outputTask = process.StandardOutput.ReadToEndAsync();
			var errorTask = process.StandardError.ReadToEndAsync();

			Task.WaitAll(outputTask, errorTask);
			process.WaitForExit();

			Console.WriteLine("output: " + outputTask.Result);
			Console.WriteLine("errors: " + errorTask.Result);
			Assert.AreEqual(0, process.ExitCode, "ilasm failed");

			return outputFile;
		}
		
		public static string Disassemble(string sourceFileName, string outputFile, AssemblerOptions asmOptions)
		{
			if (asmOptions.HasFlag(AssemblerOptions.UseOwnDisassembler)) {
<<<<<<< HEAD
				using (var module = new PEReader(new FileStream(sourceFileName, FileMode.Open)))
				using (var writer = new StreamWriter(outputFile)) {
					//module.Name = Path.GetFileNameWithoutExtension(outputFile);
=======
				using (ModuleDefinition module = ModuleDefinition.ReadModule(sourceFileName))
				using (var writer = new StringWriter()) {
					module.Name = Path.GetFileNameWithoutExtension(outputFile);
>>>>>>> 887bd7a1
					var output = new PlainTextOutput(writer);
					ReflectionDisassembler rd = new ReflectionDisassembler(output, CancellationToken.None);
					rd.DetectControlStructure = false;
					//rd.WriteAssemblyReferences(module);
					/*if (module.Assembly != null)
						rd.WriteAssemblyHeader(module.Assembly);
					output.WriteLine();
					rd.WriteModuleHeader(module, skipMVID: true);
					output.WriteLine();
<<<<<<< HEAD
					rd.WriteModuleContents(module);*/
=======
					rd.WriteModuleContents(module);

					File.WriteAllText(outputFile, ReplacePrivImplDetails(writer.ToString()));
>>>>>>> 887bd7a1
				}
				return outputFile;
			}

			string ildasmPath = SdkUtility.GetSdkPath("ildasm.exe");
			
			ProcessStartInfo info = new ProcessStartInfo(ildasmPath);
			info.Arguments = $"/nobar /utf8 /out=\"{outputFile}\" \"{sourceFileName}\"";
			info.RedirectStandardError = true;
			info.RedirectStandardOutput = true;
			info.UseShellExecute = false;

			Process process = Process.Start(info);

			var outputTask = process.StandardOutput.ReadToEndAsync();
			var errorTask = process.StandardError.ReadToEndAsync();

			Task.WaitAll(outputTask, errorTask);
			process.WaitForExit();

			Console.WriteLine("output: " + outputTask.Result);
			Console.WriteLine("errors: " + errorTask.Result);

			// Unlike the .imagebase directive (which is a fixed value when compiling with /deterministic),
			// the image base comment still varies... ildasm putting a random number here?
			string il = File.ReadAllText(outputFile);
			il = Regex.Replace(il, @"^// Image base: 0x[0-9A-F]+\r?\n", "", RegexOptions.Multiline);
			// and while we're at it, also remove the MVID
			il = Regex.Replace(il, @"^// MVID: \{[0-9A-F-]+\}\r?\n", "", RegexOptions.Multiline);
			// and the ildasm version info (varies from system to system)
			il = Regex.Replace(il, @"^// +Microsoft .* Disassembler\. +Version.*\r?\n", "", RegexOptions.Multiline);
			// copyright header "All rights reserved" is dependent on system language
			il = Regex.Replace(il, @"^// +Copyright .* Microsoft.*\r?\n", "", RegexOptions.Multiline);
			// filename may contain full path
			il = Regex.Replace(il, @"^// WARNING: Created Win32 resource file.*\r?\n", "", RegexOptions.Multiline);
			il = ReplacePrivImplDetails(il);
			File.WriteAllText(outputFile, il);

			return outputFile;
		}

		private static string ReplacePrivImplDetails(string il)
		{
			return Regex.Replace(il, @"'<PrivateImplementationDetails>\{[0-9A-F-]+\}'", "'<PrivateImplementationDetails>'");
		}

		static readonly Lazy<IEnumerable<MetadataReference>> defaultReferences = new Lazy<IEnumerable<MetadataReference>>(delegate {
			string refAsmPath = Path.Combine(Environment.GetFolderPath(Environment.SpecialFolder.ProgramFilesX86),
				@"Reference Assemblies\Microsoft\Framework\.NETFramework\v4.5");
			return new[]
			{
					MetadataReference.CreateFromFile(Path.Combine(refAsmPath, "mscorlib.dll")),
					MetadataReference.CreateFromFile(Path.Combine(refAsmPath, "System.dll")),
					MetadataReference.CreateFromFile(Path.Combine(refAsmPath, "System.Core.dll")),
					MetadataReference.CreateFromFile(Path.Combine(refAsmPath, "System.Xml.dll"))
			};
		});
		

		public static List<string> GetPreprocessorSymbols(CSharpCompilerOptions flags)
		{
			var preprocessorSymbols = new List<string>();
			if (flags.HasFlag(CSharpCompilerOptions.UseDebug)) {
				preprocessorSymbols.Add("DEBUG");
			}
			if (flags.HasFlag(CSharpCompilerOptions.Optimize)) {
				preprocessorSymbols.Add("OPT");
			}
			if (flags.HasFlag(CSharpCompilerOptions.UseRoslyn)) {
				preprocessorSymbols.Add("ROSLYN");
				preprocessorSymbols.Add("CS60");
				preprocessorSymbols.Add("CS70");
				preprocessorSymbols.Add("CS71");
				preprocessorSymbols.Add("CS72");
			} else if (flags.HasFlag(CSharpCompilerOptions.UseMcs)) {
				preprocessorSymbols.Add("MCS");
			} else {
				preprocessorSymbols.Add("LEGACY_CSC");
			}
			return preprocessorSymbols;
		}

		public static CompilerResults CompileCSharp(string sourceFileName, CSharpCompilerOptions flags = CSharpCompilerOptions.UseDebug, string outputFileName = null)
		{
			List<string> sourceFileNames = new List<string> { sourceFileName };
			foreach (Match match in Regex.Matches(File.ReadAllText(sourceFileName), @"#include ""([\w\d./]+)""")) {
				sourceFileNames.Add(Path.GetFullPath(Path.Combine(Path.GetDirectoryName(sourceFileName), match.Groups[1].Value)));
			}

			var preprocessorSymbols = GetPreprocessorSymbols(flags);

			if (flags.HasFlag(CSharpCompilerOptions.UseRoslyn)) {
				var parseOptions = new CSharpParseOptions(preprocessorSymbols: preprocessorSymbols.ToArray(), languageVersion: Microsoft.CodeAnalysis.CSharp.LanguageVersion.Latest);
				var syntaxTrees = sourceFileNames.Select(f => SyntaxFactory.ParseSyntaxTree(File.ReadAllText(f), parseOptions, path: f));
				var compilation = CSharpCompilation.Create(Path.GetFileNameWithoutExtension(sourceFileName),
					syntaxTrees, defaultReferences.Value,
					new CSharpCompilationOptions(
						flags.HasFlag(CSharpCompilerOptions.Library) ? OutputKind.DynamicallyLinkedLibrary : OutputKind.ConsoleApplication,
						platform: flags.HasFlag(CSharpCompilerOptions.Force32Bit) ? Platform.X86 : Platform.AnyCpu,
						optimizationLevel: flags.HasFlag(CSharpCompilerOptions.Optimize) ? OptimizationLevel.Release : OptimizationLevel.Debug,
						allowUnsafe: true,
						deterministic: true
					));
				CompilerResults results = new CompilerResults(new TempFileCollection());
				results.PathToAssembly = outputFileName ?? Path.GetTempFileName();
				var emitResult = compilation.Emit(results.PathToAssembly);
				if (!emitResult.Success) {
					StringBuilder b = new StringBuilder("Compiler error:");
					foreach (var diag in emitResult.Diagnostics) {
						b.AppendLine(diag.ToString());
					}
					throw new Exception(b.ToString());
				}
				return results;
			} else if (flags.HasFlag(CSharpCompilerOptions.UseMcs)) {
				CompilerResults results = new CompilerResults(new TempFileCollection());
				results.PathToAssembly = outputFileName ?? Path.GetTempFileName();
				string testBasePath = RoundtripAssembly.TestDir;
				if (!Directory.Exists(testBasePath)) {
					Assert.Ignore($"Compilation with mcs ignored: test directory '{testBasePath}' needs to be checked out separately." + Environment.NewLine +
			  $"git clone https://github.com/icsharpcode/ILSpy-tests \"{testBasePath}\"");
				}
				string mcsPath = Path.Combine(testBasePath, @"mcs\2.6.4\bin\gmcs.bat");
				string otherOptions = " -unsafe -o" + (flags.HasFlag(CSharpCompilerOptions.Optimize) ? "+ " : "- ");

				if (flags.HasFlag(CSharpCompilerOptions.Library)) {
					otherOptions += "-t:library ";
				} else {
					otherOptions += "-t:exe ";
				}

				if (flags.HasFlag(CSharpCompilerOptions.UseDebug)) {
					otherOptions += "-g ";
				}

				if (flags.HasFlag(CSharpCompilerOptions.Force32Bit)) {
					otherOptions += "-platform:x86 ";
				} else {
					otherOptions += "-platform:anycpu ";
				}
				if (preprocessorSymbols.Count > 0) {
					otherOptions += " \"-d:" + string.Join(";", preprocessorSymbols) + "\" ";
				}

				ProcessStartInfo info = new ProcessStartInfo(mcsPath);
				info.Arguments = $"{otherOptions}-out:\"{Path.GetFullPath(results.PathToAssembly)}\" {string.Join(" ", sourceFileNames.Select(fn => '"' + Path.GetFullPath(fn) + '"'))}";
				info.RedirectStandardError = true;
				info.RedirectStandardOutput = true;
				info.UseShellExecute = false;

				Console.WriteLine($"\"{info.FileName}\" {info.Arguments}");

				Process process = Process.Start(info);

				var outputTask = process.StandardOutput.ReadToEndAsync();
				var errorTask = process.StandardError.ReadToEndAsync();

				Task.WaitAll(outputTask, errorTask);
				process.WaitForExit();

				Console.WriteLine("output: " + outputTask.Result);
				Console.WriteLine("errors: " + errorTask.Result);
				Assert.AreEqual(0, process.ExitCode, "mcs failed");
				return results;
			} else {
				var provider = new CSharpCodeProvider(new Dictionary<string, string> { { "CompilerVersion", "v4.0" } });
				CompilerParameters options = new CompilerParameters();
				options.GenerateExecutable = !flags.HasFlag(CSharpCompilerOptions.Library);
				options.CompilerOptions = "/unsafe /o" + (flags.HasFlag(CSharpCompilerOptions.Optimize) ? "+" : "-");
				options.CompilerOptions += (flags.HasFlag(CSharpCompilerOptions.UseDebug) ? " /debug" : "");
				options.CompilerOptions += (flags.HasFlag(CSharpCompilerOptions.Force32Bit) ? " /platform:anycpu32bitpreferred" : "");
				if (preprocessorSymbols.Count > 0) {
					options.CompilerOptions += " /d:" + string.Join(";", preprocessorSymbols);
				}
				if (outputFileName != null) {
					options.OutputAssembly = outputFileName;
				}

				options.ReferencedAssemblies.Add("System.dll");
				options.ReferencedAssemblies.Add("System.Core.dll");
				options.ReferencedAssemblies.Add("System.Xml.dll");
				CompilerResults results = provider.CompileAssemblyFromFile(options, sourceFileNames.ToArray());
				if (results.Errors.Cast<CompilerError>().Any(e => !e.IsWarning)) {
					StringBuilder b = new StringBuilder("Compiler error:");
					foreach (var error in results.Errors) {
						b.AppendLine(error.ToString());
					}
					throw new Exception(b.ToString());
				}
				return results;
			}
		}

		internal static DecompilerSettings GetSettings(CSharpCompilerOptions cscOptions)
		{
			if (cscOptions.HasFlag(CSharpCompilerOptions.UseRoslyn)) {
				return new DecompilerSettings(CSharp.LanguageVersion.Latest);
			} else {
				return new DecompilerSettings(CSharp.LanguageVersion.CSharp5);
			}
		}

		public static CSharpDecompiler GetDecompilerForSnippet(string csharpText)
		{
			var syntaxTree = SyntaxFactory.ParseSyntaxTree(csharpText);
			var compilation = CSharpCompilation.Create(
				"TestAssembly",
				new[] { syntaxTree },
				defaultReferences.Value,
				new CSharpCompilationOptions(OutputKind.DynamicallyLinkedLibrary));
			var peStream = new MemoryStream();
			var emitResult = compilation.Emit(peStream);
			peStream.Position = 0;

			var moduleDefinition = new PEFile("TestAssembly.dll", peStream, PEStreamOptions.Default);
			moduleDefinition.AssemblyResolver = new UniversalAssemblyResolver(typeof(Tester).Assembly.Location, false, true, moduleDefinition.Reader.DetectTargetFrameworkId(), PEStreamOptions.Default);
			var decompiler = new CSharpDecompiler(moduleDefinition, new DecompilerSettings());

			return decompiler;
		}

		internal static string GetSuffix(CSharpCompilerOptions cscOptions)
		{
			string suffix = "";
			if ((cscOptions & CSharpCompilerOptions.Optimize) != 0)
				suffix += ".opt";
			if ((cscOptions & CSharpCompilerOptions.Force32Bit) != 0)
				suffix += ".32";
			if ((cscOptions & CSharpCompilerOptions.UseDebug) != 0)
				suffix += ".dbg";
			if ((cscOptions & CSharpCompilerOptions.UseRoslyn) != 0)
				suffix += ".roslyn";
			if ((cscOptions & CSharpCompilerOptions.UseMcs) != 0)
				suffix += ".mcs";
			return suffix;
		}

		public static int Run(string assemblyFileName, out string output, out string error)
		{
			ProcessStartInfo info = new ProcessStartInfo(assemblyFileName);
			info.RedirectStandardError = true;
			info.RedirectStandardOutput = true;
			info.UseShellExecute = false;

			Process process = Process.Start(info);

			var outputTask = process.StandardOutput.ReadToEndAsync();
			var errorTask = process.StandardError.ReadToEndAsync();

			Task.WaitAll(outputTask, errorTask);
			process.WaitForExit();

			output = outputTask.Result;
			error = errorTask.Result;

			return process.ExitCode;
		}

		public static string DecompileCSharp(string assemblyFileName, DecompilerSettings settings = null)
		{
			using (var file = new FileStream(assemblyFileName, FileMode.Open, FileAccess.Read)) {
				var module = new PEFile(assemblyFileName, file, PEStreamOptions.Default);
				var resolver = new UniversalAssemblyResolver(assemblyFileName, false, true, module.Reader.DetectTargetFrameworkId(), PEStreamOptions.Default);
				module.AssemblyResolver = resolver;
				var typeSystem = new DecompilerTypeSystem(module);
				CSharpDecompiler decompiler = new CSharpDecompiler(typeSystem, settings ?? new DecompilerSettings());
				decompiler.AstTransforms.Insert(0, new RemoveEmbeddedAtttributes());
				decompiler.AstTransforms.Insert(0, new RemoveCompilerAttribute());
				decompiler.AstTransforms.Add(new EscapeInvalidIdentifiers());
				var syntaxTree = decompiler.DecompileWholeModuleAsSingleFile();

				StringWriter output = new StringWriter();
				var visitor = new CSharpOutputVisitor(output, FormattingOptionsFactory.CreateSharpDevelop());
				syntaxTree.AcceptVisitor(visitor);

				string fileName = Path.GetTempFileName();
				File.WriteAllText(fileName, output.ToString());

				return fileName;
			}
		}
		
		public static void RunAndCompareOutput(string testFileName, string outputFile, string decompiledOutputFile, string decompiledCodeFile = null)
		{
			string output1, output2, error1, error2;
			int result1 = Tester.Run(outputFile, out output1, out error1);
			int result2 = Tester.Run(decompiledOutputFile, out output2, out error2);
			
			Assert.AreEqual(0, result1, "Exit code != 0; did the test case crash?" + Environment.NewLine + error1);
			Assert.AreEqual(0, result2, "Exit code != 0; did the decompiled code crash?" + Environment.NewLine + error2);
			
			if (output1 != output2 || error1 != error2) {
				StringBuilder b = new StringBuilder();
				b.AppendLine($"Test {testFileName} failed: output does not match.");
				if (decompiledCodeFile != null) {
					b.AppendLine($"Decompiled code in {decompiledCodeFile}:line 1");
				}
				if (error1 != error2) {
					b.AppendLine("Got different error output.");
					b.AppendLine("Original error:");
					b.AppendLine(error1);
					b.AppendLine();
					b.AppendLine("Error after de+re-compiling:");
					b.AppendLine(error2);
					b.AppendLine();
				}
				if (output1 != output2) {
					string outputFileName = Path.Combine(Path.GetTempPath(), Path.GetFileNameWithoutExtension(testFileName));
					File.WriteAllText(outputFileName + ".original.out", output1);
					File.WriteAllText(outputFileName + ".decompiled.out", output2);
					int diffLine = 0;
					string lastHeader = null;
					Tuple<string, string> errorItem = null;
					foreach (var pair in output1.Replace("\r", "").Split('\n').Zip(output2.Replace("\r", "").Split('\n'), Tuple.Create)) {
						diffLine++;
						if (pair.Item1 != pair.Item2) {
							errorItem = pair;
							break;
						}
						if (pair.Item1.EndsWith(":", StringComparison.Ordinal)) {
							lastHeader = pair.Item1;
						}
					}
					b.AppendLine($"Output differs; first difference in line {diffLine}");
					if (lastHeader != null) {
						b.AppendLine(lastHeader);
					}
					b.AppendLine($"{outputFileName}.original.out:line {diffLine}");
					b.AppendLine(errorItem.Item1);
					b.AppendLine($"{outputFileName}.decompiled.out:line {diffLine}");
					b.AppendLine(errorItem.Item2);
				}
				Assert.Fail(b.ToString());
			}
		}
	}
}<|MERGE_RESOLUTION|>--- conflicted
+++ resolved
@@ -111,15 +111,9 @@
 		public static string Disassemble(string sourceFileName, string outputFile, AssemblerOptions asmOptions)
 		{
 			if (asmOptions.HasFlag(AssemblerOptions.UseOwnDisassembler)) {
-<<<<<<< HEAD
 				using (var module = new PEReader(new FileStream(sourceFileName, FileMode.Open)))
-				using (var writer = new StreamWriter(outputFile)) {
+				using (var writer = new StringWriter()) {
 					//module.Name = Path.GetFileNameWithoutExtension(outputFile);
-=======
-				using (ModuleDefinition module = ModuleDefinition.ReadModule(sourceFileName))
-				using (var writer = new StringWriter()) {
-					module.Name = Path.GetFileNameWithoutExtension(outputFile);
->>>>>>> 887bd7a1
 					var output = new PlainTextOutput(writer);
 					ReflectionDisassembler rd = new ReflectionDisassembler(output, CancellationToken.None);
 					rd.DetectControlStructure = false;
@@ -129,13 +123,9 @@
 					output.WriteLine();
 					rd.WriteModuleHeader(module, skipMVID: true);
 					output.WriteLine();
-<<<<<<< HEAD
 					rd.WriteModuleContents(module);*/
-=======
-					rd.WriteModuleContents(module);
 
 					File.WriteAllText(outputFile, ReplacePrivImplDetails(writer.ToString()));
->>>>>>> 887bd7a1
 				}
 				return outputFile;
 			}
