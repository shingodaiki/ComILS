--- conflicted
+++ resolved
@@ -80,15 +80,12 @@
   <ItemGroup>
     <Compile Include="DisassemblerPrettyTestRunner.cs" />
     <Compile Include="TestCases\ILPretty\ConstantBlobs.cs" />
-<<<<<<< HEAD
     <Compile Include="TestCases\Pretty\OutVariables.cs" />
-=======
     <None Include="TestCases\ILPretty\Issue1145.cs" />
     <Compile Include="TestCases\ILPretty\Issue1157.cs" />
     <None Include="TestCases\ILPretty\Unsafe.cs" />
     <None Include="TestCases\ILPretty\CS1xSwitch_Debug.cs" />
     <None Include="TestCases\ILPretty\CS1xSwitch_Release.cs" />
->>>>>>> 58c4c4cd
     <None Include="TestCases\ILPretty\DirectCallToExplicitInterfaceImpl.cs" />
     <Compile Include="TestCases\ILPretty\Issue1389.cs" />
     <Compile Include="TestCases\ILPretty\Issue1454.cs" />
