--- conflicted
+++ resolved
@@ -139,11 +139,7 @@
     <value>打开</value>
   </data>
   <data name="DEBUGDisassemble" xml:space="preserve">
-<<<<<<< HEAD
     <value>调试 -- 全部反编译到 IL</value>
-=======
-    <value>DEBUG -- 全部反汇编</value>
->>>>>>> c3d9c0e2
   </data>
   <data name="E_xit" xml:space="preserve">
     <value>退出(_X)</value>
@@ -158,11 +154,7 @@
     <value>打开(_O)...</value>
   </data>
   <data name="OpenFrom_GAC" xml:space="preserve">
-<<<<<<< HEAD
     <value>从 GAC 中打开(_G)...</value>
-=======
-    <value>从_GAC打开...</value>
->>>>>>> c3d9c0e2
   </data>
   <data name="ReloadAssemblies" xml:space="preserve">
     <value>重新加载全部程序集</value>
@@ -357,11 +349,7 @@
     <value>派生类型</value>
   </data>
   <data name="ResourcesFileFilter" xml:space="preserve">
-<<<<<<< HEAD
     <value>资源文件|*.resources|XML资源文件|*.resx</value>
-=======
-    <value>资源文件 (*.resources)|*.resources|XML资源文件|*.resx</value>
->>>>>>> c3d9c0e2
   </data>
   <data name="SortResultsFitness" xml:space="preserve">
     <value>排序结果自适应</value>
@@ -466,11 +454,7 @@
     <value>每周自动检查更新</value>
   </data>
   <data name="WatermarkText" xml:space="preserve">
-<<<<<<< HEAD
     <value>搜索 t:类型、m:成员 或 c:常量；使用完全匹配(=term)、不应包含(-term)或必须包含(+term)；使用 /正(则)?表达(式)?/；或同时使用二者 - t:/类(型)?/...</value>
-=======
-    <value>搜索 t:TypeName, m:Member 或c:Constant; 使用完全匹配 (=term), '不应包含' (-term) 或 '必须包含' (+term); 使用 /reg(ular)?Ex(pressions)?/或两者 - t:/Type(Name)?/...</value>
->>>>>>> c3d9c0e2
   </data>
   <data name="Options" xml:space="preserve">
     <value>选项</value>
@@ -497,7 +481,6 @@
     <value>调试步</value>
   </data>
   <data name="UseFieldSugar" xml:space="preserve">
-<<<<<<< HEAD
     <value>使用 fld 语法糖</value>
   </data>
   <data name="UseLogicOperationSugar" xml:space="preserve">
@@ -507,19 +490,7 @@
     <value>显示 IL 范围</value>
   </data>
   <data name="ShowChildIndexInBlock" xml:space="preserve">
-    <value>显示块中的子序号</value>
-=======
-    <value>使用变量语法糖</value>
-  </data>
-  <data name="UseLogicOperationSugar" xml:space="preserve">
-    <value>使用逻辑操作符语法糖</value>
-  </data>
-  <data name="ShowILRanges" xml:space="preserve">
-    <value>显示IL范围</value>
-  </data>
-  <data name="ShowChildIndexInBlock" xml:space="preserve">
     <value>在块中显示子索引</value>
->>>>>>> c3d9c0e2
   </data>
   <data name="ShowStateBeforeThisStep" xml:space="preserve">
     <value>在此步骤之前显示状态</value>
@@ -717,11 +688,7 @@
     <value>如果可能，删除可选参数</value>
   </data>
   <data name="DecompilerSettings.IntroduceLocalFunctions" xml:space="preserve">
-<<<<<<< HEAD
     <value>引入局部函数(local functions)</value>
-=======
-    <value>引入本地函数</value>
->>>>>>> c3d9c0e2
   </data>
   <data name="DecompilerSettings.NullableReferenceTypes" xml:space="preserve">
     <value>可空引用类型</value>
@@ -736,11 +703,7 @@
     <value>F# 特定选项</value>
   </data>
   <data name="DecompilerSettings.RemoveDeadAndSideEffectFreeCodeUseWithCaution" xml:space="preserve">
-<<<<<<< HEAD
     <value>删除死代码和无副作用的代码(请谨慎使用)</value>
-=======
-    <value>删除废弃和副作用免费的代码 (请谨慎使用!)</value>
->>>>>>> c3d9c0e2
   </data>
   <data name="DecompilerSettings.ApplyWindowsRuntimeProjectionsOnLoadedAssemblies" xml:space="preserve">
     <value>在已加载的程序集上应用 Windows 运行时投影</value>
@@ -916,175 +879,7 @@
   <data name="Window_ResetLayout" xml:space="preserve">
     <value>重置布局(_R)</value>
   </data>
-  <data name="DEBUGDumpPdb2Xml" xml:space="preserve">
+  <data name="DEBUGDumpPDBAsXML" xml:space="preserve">
     <value>调试 -- PDB 转储为 XML</value>
   </data>
-  <data name="_New" xml:space="preserve">
-    <value>新建(_N)</value>
-  </data>
-  <data name="_Window" xml:space="preserve">
-    <value>窗口(_W)</value>
-  </data>
-  <data name="AddPreconfiguredList" xml:space="preserve">
-    <value>添加预配置列表...</value>
-  </data>
-  <data name="AddShellIntegration" xml:space="preserve">
-    <value>添加外部集成</value>
-  </data>
-  <data name="AddShellIntegrationMessage" xml:space="preserve">
-    <value>将要向注册表中的"HKCU\Software\Classes\dllfile\shell\Open with ILSpy\command" 和"HKCU\Software\Classes\exefile\shell\Open with ILSpy\command" 添加"{0}"以便通过Windows资源管理器的右键菜单打开.dll 和 .exe 文件.
-
-你想继续吗?</value>
-  </data>
-  <data name="Assemblies" xml:space="preserve">
-    <value>程序集</value>
-  </data>
-  <data name="Assembly" xml:space="preserve">
-    <value>程序集</value>
-  </data>
-  <data name="AssemblySaveCodeDirectoryNotEmpty" xml:space="preserve">
-    <value>该目录不为空。文件将被覆盖。
-您确定要继续吗？</value>
-  </data>
-  <data name="AssemblySaveCodeDirectoryNotEmptyTitle" xml:space="preserve">
-    <value>项目目录不为空</value>
-  </data>
-  <data name="C_lone" xml:space="preserve">
-    <value>克隆(_L)</value>
-  </data>
-  <data name="CannotAnalyzeMissingRef" xml:space="preserve">
-    <value>无法解析对象。无法从缺少程序集引用分析对接。添加缺少的引用，然后重试。</value>
-  </data>
-  <data name="Close" xml:space="preserve">
-    <value>关闭</value>
-  </data>
-  <data name="CultureLabel" xml:space="preserve">
-    <value>区域</value>
-  </data>
-  <data name="DecompilerSettings.AllowExtensionMethodSyntaxOnRef" xml:space="preserve">
-    <value>使用'ref'扩展方法</value>
-  </data>
-  <data name="DecompilerSettings.AlwaysShowEnumMemberValues" xml:space="preserve">
-    <value>允许显示枚举成员值</value>
-  </data>
-  <data name="DecompilerSettings.AsyncEnumerator" xml:space="preserve">
-    <value>反编译异步IAsyncEnumerator方法</value>
-  </data>
-  <data name="DecompilerSettings.DetectAsyncUsingAndForeachStatements" xml:space="preserve">
-    <value>检测 awaited using 和 foreach 语句</value>
-  </data>
-  <data name="DecompilerSettings.DoWhileStatement" xml:space="preserve">
-    <value>如果可能，转换为do-while.</value>
-  </data>
-  <data name="DecompilerSettings.ForStatement" xml:space="preserve">
-    <value>如果可能，转换为for.</value>
-  </data>
-  <data name="DecompilerSettings.IntroduceStaticLocalFunctions" xml:space="preserve">
-    <value>引入静态本地函数</value>
-  </data>
-  <data name="DecompilerSettings.Ranges" xml:space="preserve">
-    <value>范围</value>
-  </data>
-  <data name="DecompilerSettings.ReadOnlyMethods" xml:space="preserve">
-    <value>只读方法</value>
-  </data>
-  <data name="DecompilerSettings.RemoveDeadStores" xml:space="preserve">
-    <value>删除废弃的储存 (请慎重使用!)</value>
-  </data>
-  <data name="DecompilerSettings.SeparateLocalVariableDeclarations" xml:space="preserve">
-    <value>如果可能， 拆分局部变量定义和初始化器(int x = 5; -&gt; int x; x = 5;).</value>
-  </data>
-  <data name="DecompilerSettings.UsePatternBasedFixedStatement" xml:space="preserve">
-    <value>使用基于模式的 fixed 语句</value>
-  </data>
-  <data name="DecompilerSettings.UseThrowExpressions" xml:space="preserve">
-    <value>使用throw表达式</value>
-  </data>
-  <data name="DecompileToNewPanel" xml:space="preserve">
-    <value>反编译到新选项卡</value>
-  </data>
-  <data name="HideEmptyMetadataTables" xml:space="preserve">
-    <value>从树视图中隐藏空元数据表</value>
-  </data>
-  <data name="HighlightMatchingBraces" xml:space="preserve">
-    <value>突出显示匹配的大括号</value>
-  </data>
-  <data name="Window_ResetLayout" xml:space="preserve">
-    <value>重置布局</value>
-  </data>
-  <data name="Window_CloseAllDocuments" xml:space="preserve">
-    <value>关闭所有文档</value>
-  </data>
-  <data name="ShowPublicOnlyTypesMembers" xml:space="preserve">
-    <value>仅显示public类型和成员</value>
-  </data>
-  <data name="Show_publiconlyTypesMembers" xml:space="preserve">
-    <value>仅显示公共类型和成员(_P)</value>
-  </data>
-  <data name="SelectVersionDropdownTooltip" xml:space="preserve">
-    <value>选择输出的语言版本</value>
-  </data>
-  <data name="SelectAssemblyListDropdownTooltip" xml:space="preserve">
-    <value>选择程序集列表</value>
-  </data>
-  <data name="SelectLanguageDropdownTooltip" xml:space="preserve">
-    <value>选择语言以反编译</value>
-  </data>
-  <data name="RenameList" xml:space="preserve">
-    <value>重命名列表</value>
-  </data>
-  <data name="ResetToDefaults" xml:space="preserve">
-    <value>重置为默认值</value>
-  </data>
-  <data name="RemoveShellIntegrationMessage" xml:space="preserve">
-    <value>从注册表的  "HKCU\Software\Classes\dllfile\shell\Open with ILSpy\command" 和HKCU\Software\Classes\exefile\shell\Open with ILSpy\command"删除"{0}".
-
-您要继续吗?</value>
-  </data>
-  <data name="RemoveShellIntegration" xml:space="preserve">
-    <value>删除外部集成</value>
-  </data>
-  <data name="ResetToDefaultsConfirmationMessage" xml:space="preserve">
-    <value>你的想要为当前页面加载默认设置吗?</value>
-  </data>
-  <data name="R_ename" xml:space="preserve">
-    <value>重命名(_E)</value>
-  </data>
-  <data name="NewList" xml:space="preserve">
-    <value>新建列表</value>
-  </data>
-  <data name="NewTab" xml:space="preserve">
-    <value>新建选项卡</value>
-  </data>
-  <data name="ManageAssembly_Lists" xml:space="preserve">
-    <value>管理程序集列表(_L)...</value>
-  </data>
-  <data name="ManageAssemblyLists" xml:space="preserve">
-    <value>管理程序集列表</value>
-  </data>
-  <data name="NavigationFailed" xml:space="preserve">
-    <value>导航失败，因为目标是隐藏的或者是一个编译器生成的类.\n
-请禁止可能隐藏目标的所有过滤器(比如: 激活 "视图 &gt; 显示内部类型和成员")并且重试.</value>
-  </data>
-  <data name="ListDeleteConfirmation" xml:space="preserve">
-    <value>你确定要删除选定的程序集列表吗?</value>
-  </data>
-  <data name="ListExistsAlready" xml:space="preserve">
-    <value>找到同名程序集列表.</value>
-  </data>
-  <data name="ListsResetConfirmation" xml:space="preserve">
-    <value>你确定要删除所有程序集列表并且重新创建默认的程序集列表?</value>
-  </data>
-  <data name="ILSpyAboutPageTxt" xml:space="preserve">
-    <value>ILSpyAboutPage_zh_Hans.txt</value>
-  </data>
-  <data name="DEBUGDumpPDBAsXML" xml:space="preserve">
-    <value>DEBUG -- 转存PDB为XML</value>
-  </data>
-  <data name="DecompilerSettings.NativeIntegers" xml:space="preserve">
-    <value>使用 nint/nuint 类型</value>
-  </data>
-  <data name="BaseTypes" xml:space="preserve">
-    <value>基础类型</value>
-  </data>
 </root>