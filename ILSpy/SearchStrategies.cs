--- conflicted
+++ resolved
@@ -36,19 +36,6 @@
 			searchTerm = terms;
 		}
 
-<<<<<<< HEAD
-		protected virtual bool IsMatch(FieldDefinition field, Language language)
-		{
-			return false;
-		}
-
-		protected virtual bool IsMatch(PropertyDefinition property, Language language)
-		{
-			return false;
-		}
-
-		protected virtual bool IsMatch(EventDefinition ev, Language language)
-=======
 		protected float CalculateFitness(MemberReference member, string text)
 		{
 			// Probably compiler generated types without meaningful names, show them last
@@ -72,8 +59,17 @@
 			return 1.0f / length;
 		}
 
-		protected bool IsMatch(string text)
->>>>>>> eec43980
+		protected virtual bool IsMatch(FieldDefinition field, Language language)
+		{
+			return false;
+		}
+
+		protected virtual bool IsMatch(PropertyDefinition property, Language language)
+		{
+			return false;
+		}
+
+		protected virtual bool IsMatch(EventDefinition ev, Language language)
 		{
 			return false;
 		}
@@ -419,12 +415,8 @@
 
 		public override void Search(TypeDefinition type, Language language, Action<SearchResult> addResult)
 		{
-<<<<<<< HEAD
 			if (MatchName(type, language)) {
-=======
-			if (IsMatch(type.Name) || IsMatch(type.FullName)) {
 				string name = language.TypeToString(type, includeNamespace: false);
->>>>>>> eec43980
 				addResult(new SearchResult {
 					Member = type,
 					Fitness = CalculateFitness(type, name),
