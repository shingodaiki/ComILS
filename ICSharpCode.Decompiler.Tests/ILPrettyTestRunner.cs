--- conflicted
+++ resolved
@@ -41,8 +41,7 @@
 		{
 			Run();
 		}
-<<<<<<< HEAD
-
+		
 		[Test]
 		public void FSharpUsing_Debug()
 		{
@@ -55,9 +54,6 @@
 			Run();
 		}
 
-=======
-		
->>>>>>> c6f26411
 		void Run([CallerMemberName] string testName = null)
 		{
 			var ilFile = Path.Combine(TestCasePath, testName + ".il");
