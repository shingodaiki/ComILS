--- conflicted
+++ resolved
@@ -377,7 +377,7 @@
 				return base.WriteResourceToFile(fileName, resourceName, entryStream);
 			}
 		}
-		
+
 		/*
 		AstBuilder CreateAstBuilder(DecompilationOptions options, ModuleDefinition currentModule = null, TypeDefinition currentType = null, bool isSingleMember = false)
 		{
@@ -424,14 +424,9 @@
 			astType.AcceptVisitor(new CSharpOutputVisitor(w, TypeToStringFormattingOptions));
 			return w.ToString();
 		}
-<<<<<<< HEAD
-		 */
-=======
-
-	    static readonly CSharpFormattingOptions TypeToStringFormattingOptions = FormattingOptionsFactory.CreateEmpty();
-
-
->>>>>>> 31fbd18e
+		static readonly CSharpFormattingOptions TypeToStringFormattingOptions = FormattingOptionsFactory.CreateEmpty();
+		*/
+		
 		public override string FormatPropertyName(PropertyDefinition property, bool? isIndexer)
 		{
 			if (property == null)
@@ -462,9 +457,6 @@
 			} else
 				return property.Name;
 		}
-<<<<<<< HEAD
-		/*
-=======
 
 		public override string FormatMethodName(MethodDefinition method)
 		{
@@ -474,7 +466,7 @@
 			return (method.IsConstructor) ? method.DeclaringType.Name : method.Name;
 		}
 
->>>>>>> 31fbd18e
+		/*
 		public override string FormatTypeName(TypeDefinition type)
 		{
 			if (type == null)
