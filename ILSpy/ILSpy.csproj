﻿<?xml version="1.0" encoding="utf-8"?>
<Project ToolsVersion="4.0" xmlns="http://schemas.microsoft.com/developer/msbuild/2003" DefaultTargets="Build">
  <PropertyGroup>
    <ProjectGuid>{1E85EFF9-E370-4683-83E4-8A3D063FF791}</ProjectGuid>
    <Configuration Condition=" '$(Configuration)' == '' ">Debug</Configuration>
    <Platform Condition=" '$(Platform)' == '' ">x86</Platform>
    <OutputType>WinExe</OutputType>
    <RootNamespace>ICSharpCode.ILSpy</RootNamespace>
    <AssemblyName>ILSpy</AssemblyName>
    <TargetFrameworkVersion>v4.0</TargetFrameworkVersion>
    <AppDesignerFolder>Properties</AppDesignerFolder>
    <TargetFrameworkProfile>
    </TargetFrameworkProfile>
    <RunPostBuildEvent>OnBuildSuccess</RunPostBuildEvent>
    <AllowUnsafeBlocks>True</AllowUnsafeBlocks>
    <NoStdLib>False</NoStdLib>
    <WarningLevel>4</WarningLevel>
    <TreatWarningsAsErrors>false</TreatWarningsAsErrors>
    <ApplicationIcon>Images\ILSpy.ico</ApplicationIcon>
    <RunCodeAnalysis>False</RunCodeAnalysis>
    <StartArguments>/separate</StartArguments>
  </PropertyGroup>
  <PropertyGroup Condition=" '$(Platform)' == 'x86' ">
    <PlatformTarget>x86</PlatformTarget>
    <RegisterForComInterop>False</RegisterForComInterop>
    <GenerateSerializationAssemblies>Auto</GenerateSerializationAssemblies>
    <BaseAddress>4194304</BaseAddress>
    <FileAlignment>4096</FileAlignment>
  </PropertyGroup>
  <PropertyGroup Condition=" '$(Platform)' == 'AnyCPU' ">
    <PlatformTarget>AnyCPU</PlatformTarget>
    <RegisterForComInterop>False</RegisterForComInterop>
    <GenerateSerializationAssemblies>Auto</GenerateSerializationAssemblies>
    <BaseAddress>4194304</BaseAddress>
    <FileAlignment>4096</FileAlignment>
  </PropertyGroup>
  <PropertyGroup Condition=" '$(Configuration)' == 'Debug' ">
    <OutputPath>bin\Debug\</OutputPath>
    <DebugSymbols>true</DebugSymbols>
    <DebugType>Full</DebugType>
    <Optimize>False</Optimize>
    <CheckForOverflowUnderflow>True</CheckForOverflowUnderflow>
    <DefineConstants>DEBUG;TRACE</DefineConstants>
    <StartAction>Project</StartAction>
  </PropertyGroup>
  <PropertyGroup Condition=" '$(Configuration)' == 'Release' ">
    <OutputPath>bin\Release\</OutputPath>
    <DebugSymbols>False</DebugSymbols>
    <DebugType>None</DebugType>
    <Optimize>True</Optimize>
    <CheckForOverflowUnderflow>False</CheckForOverflowUnderflow>
    <DefineConstants>TRACE</DefineConstants>
  </PropertyGroup>
  <ItemGroup>
    <Reference Include="PresentationCore">
      <RequiredTargetFramework>3.0</RequiredTargetFramework>
    </Reference>
    <Reference Include="PresentationFramework">
      <RequiredTargetFramework>3.0</RequiredTargetFramework>
    </Reference>
    <Reference Include="System" />
    <Reference Include="System.ComponentModel.Composition">
      <RequiredTargetFramework>4.0</RequiredTargetFramework>
    </Reference>
    <Reference Include="System.Core">
      <RequiredTargetFramework>3.5</RequiredTargetFramework>
    </Reference>
    <Reference Include="System.Data" />
    <Reference Include="System.Data.DataSetExtensions">
      <RequiredTargetFramework>3.5</RequiredTargetFramework>
    </Reference>
    <Reference Include="System.Xaml">
      <RequiredTargetFramework>4.0</RequiredTargetFramework>
    </Reference>
    <Reference Include="System.Xml" />
    <Reference Include="System.Xml.Linq">
      <RequiredTargetFramework>3.5</RequiredTargetFramework>
    </Reference>
    <Reference Include="WindowsBase">
      <RequiredTargetFramework>3.0</RequiredTargetFramework>
    </Reference>
  </ItemGroup>
  <ItemGroup>
    <ApplicationDefinition Include="App.xaml" />
  </ItemGroup>
  <ItemGroup>
    <Compile Include="AboutPage.cs" />
    <Compile Include="App.xaml.cs">
      <SubType>Code</SubType>
      <DependentUpon>App.xaml</DependentUpon>
    </Compile>
    <Compile Include="AssemblyList.cs" />
    <Compile Include="AssemblyListManager.cs" />
    <Compile Include="BamlDecompiler.cs" />
    <Compile Include="CommandLineArguments.cs" />
    <Compile Include="Commands.cs" />
    <Compile Include="Commands\DebuggerCommands.cs" />
    <Compile Include="Controls\SearchBox.cs" />
    <Compile Include="Controls\SortableGridViewColumn.cs" />
    <Compile Include="CSharpLanguage.cs" />
    <Compile Include="DecompilationOptions.cs" />
    <Compile Include="ExportCommandAttribute.cs" />
    <Compile Include="ExtensionMethods.cs" />
    <Compile Include="FilterSettings.cs" />
    <Compile Include="Fusion.cs" />
    <Compile Include="GacInterop.cs" />
    <Compile Include="GuessFileType.cs" />
    <Compile Include="ContextMenuEntry.cs" />
    <Compile Include="ILAstLanguage.cs" />
    <Compile Include="ILLanguage.cs" />
    <Compile Include="ILSpySettings.cs" />
    <Compile Include="Images\AccessOverlayIcon.cs" />
    <Compile Include="Images\MemberIcon.cs" />
    <Compile Include="Images\TypeIcon.cs" />
    <Compile Include="ISmartTextOutput.cs" />
    <Compile Include="Language.cs" />
    <Compile Include="Images\Images.cs" />
    <Compile Include="LoadedAssembly.cs" />
    <Compile Include="NativeMethods.cs" />
    <Compile Include="NavigationHistory.cs" />
    <Compile Include="OpenFromGacDialog.xaml.cs">
      <DependentUpon>OpenFromGacDialog.xaml</DependentUpon>
      <SubType>Code</SubType>
    </Compile>
    <Compile Include="Options\DebuggerSettingsPanel.xaml.cs">
      <DependentUpon>DebuggerSettingsPanel.xaml</DependentUpon>
      <SubType>Code</SubType>
    </Compile>
    <Compile Include="Options\DecompilerSettingsPanel.xaml.cs">
      <DependentUpon>DecompilerSettingsPanel.xaml</DependentUpon>
      <SubType>Code</SubType>
    </Compile>
    <Compile Include="Options\OptionsDialog.xaml.cs">
      <DependentUpon>OptionsDialog.xaml</DependentUpon>
      <SubType>Code</SubType>
    </Compile>
    <Compile Include="Properties\AssemblyInfo.cs" />
    <Compile Include="TreeNodes\Analyzer\AnalyzeContextMenuEntry.cs" />
    <Compile Include="TreeNodes\IMemberTreeNode.cs" />
    <Compile Include="TreeNodes\XamlResourceNode.cs" />
    <Compile Include="TreeNodes\Analyzer\AnalyzedPropertyAccessorsTreeNode.cs" />
    <Compile Include="TreeNodes\Analyzer\AnalyzedPropertyOverridesTreeNode.cs" />
    <Compile Include="TreeNodes\Analyzer\AnalyzedPropertyTreeNode.cs" />
    <Compile Include="XmlDoc\XmlDocKeyProvider.cs" />
    <Compile Include="XmlDoc\XmlDocLoader.cs" />
    <Compile Include="XmlDoc\XmlDocRenderer.cs" />
    <EmbeddedResource Include="..\README.txt">
      <Link>README.txt</Link>
    </EmbeddedResource>
    <Resource Include="Images\AssemblyList.png" />
    <Resource Include="Images\AssemblyWarning.png" />
    <Resource Include="Images\ViewCode.png" />
    <Resource Include="Images\SaveFile.png" />
    <Resource Include="Images\OK.png" />
    <Resource Include="Images\ClearSearch.png" />
    <Resource Include="Images\Search.png" />
    <Resource Include="Images\Delete.png" />
    <Resource Include="Images\ILSpy.ico" />
    <Resource Include="Images\FindAssembly.png" />
    <None Include="app.config" />
    <None Include="Properties\AssemblyInfo.template.cs" />
    <Compile Include="Properties\WPFAssemblyInfo.cs" />
    <Compile Include="MainWindow.xaml.cs">
      <SubType>Code</SubType>
      <DependentUpon>MainWindow.xaml</DependentUpon>
    </Compile>
    <Compile Include="SessionSettings.cs" />
    <Compile Include="TextView\CaretHighlightAdorner.cs" />
    <Compile Include="TextView\DecompilerTextView.cs" />
    <Compile Include="TextView\OutputLengthExceededException.cs" />
    <Compile Include="TextView\ReferenceElementGenerator.cs" />
    <Compile Include="TextView\AvalonEditTextOutput.cs" />
    <Compile Include="TextView\UIElementGenerator.cs" />
    <Compile Include="TreeNodes\Analyzer\AnalyzedFieldAccessNode.cs" />
    <Compile Include="TreeNodes\Analyzer\AnalyzedFieldNode.cs" />
    <Compile Include="TreeNodes\Analyzer\AnalyzedMethodTreeNode.cs" />
    <Compile Include="TreeNodes\Analyzer\AnalyzedMethodUsedByTreeNode.cs" />
    <Compile Include="TreeNodes\Analyzer\AnalyzedMethodUsesNode.cs" />
    <Compile Include="TreeNodes\Analyzer\AnalyzerTreeNode.cs" />
    <Compile Include="TreeNodes\Analyzer\AnalyzerMethodOverridesTreeNode.cs" />
    <Compile Include="TreeNodes\AssemblyListTreeNode.cs" />
    <Compile Include="TreeNodes\AssemblyReferenceTreeNode.cs" />
    <Compile Include="TreeNodes\AssemblyTreeNode.cs" />
    <Compile Include="TreeNodes\BaseTypesTreeNode.cs" />
    <Compile Include="TreeNodes\DerivedTypesTreeNode.cs" />
    <Compile Include="TreeNodes\EventTreeNode.cs" />
    <Compile Include="TreeNodes\FieldTreeNode.cs" />
    <Compile Include="TreeNodes\ILSpyTreeNode.cs" />
    <Compile Include="TreeNodes\MethodTreeNode.cs" />
    <Compile Include="TreeNodes\ModuleReferenceTreeNode.cs" />
    <Compile Include="TreeNodes\NamespaceTreeNode.cs" />
    <Compile Include="TreeNodes\PropertyTreeNode.cs" />
    <Compile Include="TreeNodes\ReferenceFolderTreeNode.cs" />
    <Compile Include="TreeNodes\ResourceEntryNode.cs" />
    <Compile Include="TreeNodes\ResourceListTreeNode.cs" />
    <Compile Include="TreeNodes\ResourceTreeNode.cs" />
    <Compile Include="TreeNodes\ThreadingSupport.cs" />
    <Compile Include="TreeNodes\TypeTreeNode.cs" />
    <EmbeddedResource Include="TextView\ILAsm-Mode.xshd" />
  </ItemGroup>
  <ItemGroup>
    <Page Include="Controls\SearchBoxStyle.xaml">
      <DependentUpon>SearchBox.cs</DependentUpon>
    </Page>
    <Page Include="MainWindow.xaml" />
    <Page Include="OpenFromGacDialog.xaml" />
    <Page Include="Options\DebuggerSettingsPanel.xaml" />
    <Page Include="Options\DecompilerSettingsPanel.xaml" />
    <Page Include="Options\OptionsDialog.xaml" />
    <Page Include="TextView\DecompilerTextView.xaml">
      <DependentUpon>DecompilerTextView.cs</DependentUpon>
    </Page>
    <Page Include="themes\generic.xaml" />
  </ItemGroup>
  <ItemGroup>
    <Resource Include="Images\Class.png" />
    <Resource Include="Images\Delegate.png" />
    <Resource Include="Images\Enum.png" />
    <Resource Include="Images\Field.png" />
    <Resource Include="Images\Interface.png" />
    <Resource Include="Images\Literal.png" />
    <Resource Include="Images\Method.png" />
    <Resource Include="Images\NameSpace.png" />
    <Resource Include="Images\Open.png" />
    <Resource Include="Images\Assembly.png" />
    <Resource Include="Images\Struct.png" />
    <Resource Include="Images\ReferenceFolder.Closed.png" />
    <Resource Include="Images\ReferenceFolder.Open.png" />
    <Resource Include="Images\Event.png" />
    <Resource Include="Images\ExtensionMethod.png" />
    <Resource Include="Images\Indexer.png" />
    <Resource Include="Images\Operator.png" />
    <Resource Include="Images\Property.png" />
    <Resource Include="Images\Find.png" />
    <Resource Include="Images\Library.png" />
    <Resource Include="Images\SubTypes.png" />
    <Resource Include="Images\SuperTypes.png" />
    <Resource Include="Images\Resource.png" />
    <Resource Include="Images\Folder.Closed.png" />
    <Resource Include="Images\Folder.Open.png" />
    <Resource Include="Images\ResourceImage.png" />
    <Resource Include="Images\ResourceResourcesFile.png" />
    <Resource Include="Images\Back.png" />
    <Resource Include="Images\Forward.png" />
    <Resource Include="Images\PrivateInternal.png" />
    <Resource Include="Images\Refresh.png" />
    <Resource Include="Images\Constructor.png" />
    <Resource Include="Images\EnumValue.png" />
    <Resource Include="Images\FieldReadOnly.png" />
    <Resource Include="Images\OverlayInternal.png" />
    <Resource Include="Images\OverlayPrivate.png" />
    <Resource Include="Images\OverlayProtected.png" />
    <Resource Include="Images\OverlayProtectedInternal.png" />
    <Resource Include="Images\OverlayStatic.png" />
    <Resource Include="Images\VirtualMethod.png" />
  </ItemGroup>
  <ItemGroup>
    <ProjectReference Include="..\Debugger\ILSpy.Debugger\ILSpy.Debugger.csproj">
      <Project>{6D3D0F0D-348D-456A-A6ED-E9BD5EFABB6A}</Project>
      <Name>ILSpy.Debugger</Name>
    </ProjectReference>
    <ProjectReference Include="..\ICSharpCode.Decompiler\ICSharpCode.Decompiler.csproj">
      <Project>{984CC812-9470-4A13-AFF9-CC44068D666C}</Project>
      <Name>ICSharpCode.Decompiler</Name>
    </ProjectReference>
    <ProjectReference Include="..\Mono.Cecil\Mono.Cecil.csproj">
      <Project>{D68133BD-1E63-496E-9EDE-4FBDBF77B486}</Project>
      <Name>Mono.Cecil</Name>
    </ProjectReference>
    <ProjectReference Include="..\AvalonEdit\ICSharpCode.AvalonEdit\ICSharpCode.AvalonEdit.csproj">
      <Project>{6C55B776-26D4-4DB3-A6AB-87E783B2F3D1}</Project>
      <Name>ICSharpCode.AvalonEdit</Name>
    </ProjectReference>
    <ProjectReference Include="..\NRefactory\ICSharpCode.NRefactory\ICSharpCode.NRefactory.csproj">
      <Project>{3B2A5653-EC97-4001-BB9B-D90F1AF2C371}</Project>
      <Name>ICSharpCode.NRefactory</Name>
    </ProjectReference>
    <ProjectReference Include="..\SharpTreeView\ICSharpCode.TreeView.csproj">
      <Project>{DDE2A481-8271-4EAC-A330-8FA6A38D13D1}</Project>
      <Name>ICSharpCode.TreeView</Name>
    </ProjectReference>
  </ItemGroup>
  <ItemGroup>
<<<<<<< HEAD
    <Folder Include="Options" />
=======
    <Folder Include="XmlDoc" />
>>>>>>> 1ffa8e0f
  </ItemGroup>
  <Import Project="$(MSBuildBinPath)\Microsoft.CSharp.Targets" />
</Project><|MERGE_RESOLUTION|>--- conflicted
+++ resolved
@@ -281,11 +281,10 @@
     </ProjectReference>
   </ItemGroup>
   <ItemGroup>
-<<<<<<< HEAD
+    <Folder Include="XmlDoc" />
+  </ItemGroup>
+  <ItemGroup>
     <Folder Include="Options" />
-=======
-    <Folder Include="XmlDoc" />
->>>>>>> 1ffa8e0f
   </ItemGroup>
   <Import Project="$(MSBuildBinPath)\Microsoft.CSharp.Targets" />
 </Project>