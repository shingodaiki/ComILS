--- conflicted
+++ resolved
@@ -9,11 +9,7 @@
 using System.Xml.Linq;
 using ICSharpCode.Decompiler.Metadata;
 using ICSharpCode.Decompiler.Tests.Helpers;
-<<<<<<< HEAD
-=======
 using ICSharpCode.Decompiler.Util;
-using Mono.Cecil;
->>>>>>> 3443f7c1
 using NUnit.Framework;
 
 namespace ILSpy.BamlDecompiler.Tests
@@ -146,41 +142,22 @@
 
 		Stream LoadBaml(Resource res, string name)
 		{
-<<<<<<< HEAD
 			if (res.ResourceType != ResourceType.Embedded) return null;
 			Stream s = res.TryOpenStream();
+			if (s == null) return null;
 			s.Position = 0;
-			ResourceReader reader;
+			ResourcesFile resources;
 			try {
-				reader = new ResourceReader(s);
+				resources = new ResourcesFile(s);
 			} catch (ArgumentException) {
 				return null;
 			}
-			foreach (DictionaryEntry entry in reader.Cast<DictionaryEntry>().OrderBy(e => e.Key.ToString())) {
-				if (entry.Key.ToString() == name) {
+			foreach (var entry in resources.OrderBy(e => e.Key)) {
+				if (entry.Key == name) {
 					if (entry.Value is Stream)
 						return (Stream)entry.Value;
 					if (entry.Value is byte[])
 						return new MemoryStream((byte[])entry.Value);
-=======
-			EmbeddedResource er = res as EmbeddedResource;
-			if (er != null) {
-				Stream s = er.GetResourceStream();
-				s.Position = 0;
-				ResourcesFile resources;
-				try {
-					resources = new ResourcesFile(s);
-				} catch (ArgumentException) {
-					return null;
-				}
-				foreach (var entry in resources.OrderBy(e => e.Key)) {
-					if (entry.Key == name) {
-						if (entry.Value is Stream)
-							return (Stream)entry.Value;
-						if (entry.Value is byte[])
-							return new MemoryStream((byte[])entry.Value);
-					}
->>>>>>> 3443f7c1
 				}
 			}
 			return null;
